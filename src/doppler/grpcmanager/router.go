--- conflicted
+++ resolved
@@ -4,39 +4,19 @@
 	"math/rand"
 	"plumbing"
 	"sync"
-	"sync/atomic"
-	"time"
 
-	"github.com/cloudfoundry/dropsonde/metrics"
 	"github.com/cloudfoundry/sonde-go/events"
 )
 
 type Router struct {
 	lock          sync.RWMutex
-<<<<<<< HEAD
-	streams       map[string][]DataSetter
-	firehoses     map[string][]DataSetter
-	firehoseConns int32
-	streamConns   int32
-	done          chan struct{}
-}
-
-func NewRouter() *Router {
-	router := &Router{
-		streams:   make(map[string][]DataSetter),
-		firehoses: make(map[string][]DataSetter),
-		done:      make(chan struct{}),
-=======
 	subscriptions map[plumbing.Filter]map[string][]DataSetter
 }
 
 func NewRouter() *Router {
 	return &Router{
 		subscriptions: make(map[plumbing.Filter]map[string][]DataSetter),
->>>>>>> 9c811462
 	}
-	go router.run()
-	return router
 }
 
 func (r *Router) Register(req *plumbing.SubscriptionRequest, dataSetter DataSetter) (cleanup func()) {
@@ -45,15 +25,7 @@
 
 	r.registerSetter(req, dataSetter)
 
-<<<<<<< HEAD
-	if isFirehose {
-		return r.buildCleanup(ID, isFirehose, dataSetter, r.firehoses)
-	}
-
-	return r.buildCleanup(ID, isFirehose, dataSetter, r.streams)
-=======
 	return r.buildCleanup(req, dataSetter)
->>>>>>> 9c811462
 }
 
 func (r *Router) SendTo(appID string, envelope *events.Envelope) {
@@ -80,37 +52,6 @@
 	}
 }
 
-<<<<<<< HEAD
-func (r *Router) Stop() {
-	close(r.done)
-}
-
-func (r *Router) run() {
-	ticker := time.NewTicker(time.Second)
-	for range ticker.C {
-		select {
-		case <-r.done:
-			return
-		default:
-		}
-		metrics.SendValue("grpcManager.numberOfFirehoseConns", float64(atomic.LoadInt32(&r.firehoseConns)), "connections")
-		metrics.SendValue("grpcManager.numberOfStreamConns", float64(atomic.LoadInt32(&r.streamConns)), "connections")
-	}
-}
-
-func (r *Router) registerSetter(ID string, isFirehose bool, dataSetter DataSetter) {
-	if isFirehose {
-		atomic.AddInt32(&r.firehoseConns, 1)
-		r.firehoses[ID] = append(r.firehoses[ID], dataSetter)
-		return
-	}
-
-	atomic.AddInt32(&r.streamConns, 1)
-	r.streams[ID] = append(r.streams[ID], dataSetter)
-}
-
-func (r *Router) buildCleanup(ID string, isFirehose bool, dataSetter DataSetter, m map[string][]DataSetter) func() {
-=======
 func (r *Router) writeToShard(shardID string, setters []DataSetter, data []byte) {
 	if shardID == "" {
 		for _, setter := range setters {
@@ -138,7 +79,6 @@
 }
 
 func (r *Router) buildCleanup(req *plumbing.SubscriptionRequest, dataSetter DataSetter) func() {
->>>>>>> 9c811462
 	return func() {
 		r.lock.Lock()
 		defer r.lock.Unlock()
@@ -159,23 +99,12 @@
 			r.subscriptions[filter][req.ShardID] = setters
 			return
 		}
-<<<<<<< HEAD
-		delete(m, ID)
-
-		if isFirehose {
-			atomic.AddInt32(&r.firehoseConns, -1)
-			return
-		}
-
-		atomic.AddInt32(&r.streamConns, -1)
-=======
 
 		delete(r.subscriptions[filter], req.ShardID)
 
 		if len(r.subscriptions[filter]) == 0 {
 			delete(r.subscriptions, filter)
 		}
->>>>>>> 9c811462
 	}
 }
 
